--- conflicted
+++ resolved
@@ -7,25 +7,26 @@
 
 ## Unreleased
 
-## 0.9.2 - 2022-07-21
 ### Changed
-<<<<<<< HEAD
 
 - The LazySeq.filter function now can restrict the type if the function has a type guard.
 
+## 0.9.2 - 2022-07-21
+
 ### Changed
 
-=======
->>>>>>> 6e2d8a12
 - The toLazySeq (and friends) methods on HashMap, HashSet, and OrderedMap now correctly
   allow iteration more than once (so implementing the iterable protocol).
 
 ## 0.9.1 - 2022-07-15
+
 ### Changed
+
 - rename LazySeq maxOn, minOn, sort, and sumOn to maxBy, minBy, sortBy, and sumBy
   to be consistent with the rest of the methods on LazySeq
 - require at least one argument to LazySeq.distinctBy, LazySeq.maxBy, LazySeq.minBy,
   LazySeq.sortBy LazySeq.toSortedArray
 
 ## 0.9.0 - 2022-07-13
+
 Initial release, implementing `HashMap`, `HashSet`, `OrderedMap`, and `LazySeq`.